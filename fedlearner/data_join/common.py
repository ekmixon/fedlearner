--- conflicted
+++ resolved
@@ -430,11 +430,6 @@
             raise ValueError
         return iso
     except ValueError:  # Not fitting any of above patterns
-<<<<<<< HEAD
-        logging.debug('OPTIONAL_STATS: event time %s not converted '
-                     'correctly.', value)
-=======
->>>>>>> 21c92a9e
         # then try to convert directly
         try:
             iso = datetime.fromtimestamp(float(value)).isoformat()
