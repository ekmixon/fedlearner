--- conflicted
+++ resolved
@@ -446,14 +446,9 @@
                              self._leader_index_ps.size(), len(raw_pairs),
                              len(pairs))
 
-<<<<<<< HEAD
                 #4. update window
-                self._follower_join_window.forward(stride[0])
-=======
-                #4. update the watermark
                 self._follower_join_window.forward(stride[0],
                                                    self._optional_stats)
->>>>>>> b2848c87
                 self._leader_join_window.forward(stride[1])
 
                 if self._follower_join_window.is_full():
