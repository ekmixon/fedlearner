--- conflicted
+++ resolved
@@ -1,15 +1,8 @@
 import copy
 import random
-<<<<<<< HEAD
-from fedlearner.common import metrics
+from fedlearner.common import metrics, common
 from fedlearner.data_join.common import convert_to_str
 from fedlearner.data_join.common import convert_to_iso_format
-=======
-
-from fedlearner.common import metrics, common
-from fedlearner.common.common import convert_to_iso_format
->>>>>>> 331dbe66
-
 
 class MetricStats:
     def __init__(self, raw_data_options, metric_tags):
@@ -23,19 +16,7 @@
             for field in self._stat_fields:
                 value = convert_to_str(getattr(item, field, '#None#'))
                 tags[field] = value
-<<<<<<< HEAD
             tags['example_id'] = convert_to_str(item.example_id)
             tags['event_time'] = convert_to_str(item.event_time)
             tags['event_time_iso'] = convert_to_iso_format(item.event_time)
-            metrics.emit_store(name='input_data', value=0, tags=tags)
-=======
-            tags['example_id'] = self.convert_to_str(item.example_id)
-            tags['event_time'] = convert_to_iso_format(item.event_time)
-            metrics.emit_store(name='input_data', value=0, tags=tags)
-
-    @staticmethod
-    def convert_to_str(value):
-        if isinstance(value, bytes):
-            value = value.decode()
-        return str(value)
->>>>>>> 331dbe66
+            metrics.emit_store(name='input_data', value=0, tags=tags)